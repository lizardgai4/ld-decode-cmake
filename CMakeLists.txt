--- conflicted
+++ resolved
@@ -38,30 +38,6 @@
     endforeach()
 endif()
 
-<<<<<<< HEAD
-if(USE_QWT)
-    if(LINUX)
-        find_package(PkgConfig REQUIRED)
-        pkg_check_modules(QWT REQUIRED IMPORTED_TARGET
-            Qt${QT_VERSION_MAJOR}Qwt6
-        )
-        pkg_check_modules(LIBAV REQUIRED IMPORTED_TARGET
-            libavcodec
-            libavformat
-            libavutil
-        )
-        pkg_check_modules(FFTW REQUIRED IMPORTED_TARGET
-            fftw3
-        )
-    endif()
-    if(WIN32)
-        set(QWT_INCLUDE_DIRECTORY "C:\\qwt-6.2.0\\src")
-        set(LIBAV_LIBRARY "C:\\libav\\win64\\usr\\include")
-        set(FFTW_LIBRARY "C:\\Program Files\\fftw")
-    endif()
-endif()
-
-=======
 if(UNIX AND NOT APPLE)
     find_package(PkgConfig REQUIRED)
     if(USE_QWT)
@@ -80,7 +56,6 @@
     endif()
     set(FFTW_LIBRARY "C:\\Program Files\\fftw")
 endif()
->>>>>>> 6935c371
 
 # Get the Git branch and revision
 
@@ -131,16 +106,6 @@
 add_executable(ld-ldf-reader
     ld-ldf-reader.c)    
 
-<<<<<<< HEAD
-if(LINUX)
-    target_link_libraries(ld-ldf-reader PkgConfig::LIBAV)
-endif()
-if(WIN32)
-    target_include_directories(ld-ldf-reader PRIVATE ${LIBAV_LIBRARY} )
-endif()
-
-
-=======
 if(UNIX AND NOT APPLE)
     pkg_check_modules(LIBAV REQUIRED IMPORTED_TARGET
         libavcodec
@@ -154,7 +119,6 @@
     set(LIBAV_LIBRARY "C:\\libav\\win64\\usr\\include")
     target_include_directories(ld-ldf-reader PRIVATE ${LIBAV_LIBRARY} )
 endif()
->>>>>>> 6935c371
 
 install(TARGETS ld-ldf-reader)
 
