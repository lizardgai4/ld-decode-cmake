#!/usr/bin/env python3
from base64 import b64encode
import copy
from datetime import datetime
import getopt
import io
from io import BytesIO
import os
import sys
import argparse
import json

from lddutils import *
import lddecode_core
from lddecode_core import *

parser = argparse.ArgumentParser(description='Extracts audio and video from raw RF laserdisc captures')
parser.add_argument('infile', metavar='infile', type=str, help='source file')
parser.add_argument('outfile', metavar='outfile', type=str, help='base name for destination files')
parser.add_argument('-s', '--start', metavar='start', type=int, default=0, help='rough jump to frame n of capture (default is 0)')
#parser.add_argument('-S', '--seek', metavar='seek', type=int, default=-1, help='seek to frame n of capture')
#parser.add_argument('-E', '--end', metavar='end', type=int, default=-1, help='cutting: last frame')
parser.add_argument('-l', '--length', metavar='length', type=int, help='limit length to n frames')
parser.add_argument('-p', '--pal', dest='pal', action='store_true', help='source is in PAL format')
parser.add_argument('-n', '--ntsc', dest='ntsc', action='store_true', help='source is in NTSC format')
#parser.add_argument('-c', '--cut', dest='cut', action='store_true', help='cut (to r16) instead of decode')
parser.add_argument('-m', '--MTF', metavar='mtf', type=float, default=1.0, help='mtf compensation multiplier')
parser.add_argument('--MTF_offset', metavar='mtf_offset', type=float, default=0.0, help='mtf compensation offset')
<<<<<<< HEAD
parser.add_argument('-f', '--frame', dest='frame', action='store_true', help='output frames')
=======
parser.add_argument('-f', '--field', dest='field', action='store_true', help='output fields')
parser.add_argument('-C', '--CAV', dest='CAV', action='store_true', help='use CAV')
>>>>>>> bbdf3328

args = parser.parse_args()
print(args)
filename = args.infile
outname = args.outfile
firstframe = args.start
req_frames = args.length
vid_standard = 'PAL' if args.pal else 'NTSC'

if args.pal and args.ntsc:
    print("ERROR: Can only be PAL or NTSC")
    exit(1)

# make sure we have at least two frames' worth of data (so we can be sure we will get at least one full frame)
#infile_size = os.path.getsize(filename)
#if (infile_size // bytes_per_frame - firstframe) < 2: 
	#print('Error: start frame is past end of file')
	#exit(1)
#num_frames = req_frames if req_frames is not None else infile_size // bytes_per_frame - firstframe

#fd = open(filename, 'rb')

if filename[-3:] == 'lds':
    loader = load_packed_data_4_40
elif filename[-3:] == 'r30':
    loader = load_packed_data_3_32
elif filename[-3:] == 'r16':
    loader = load_unpacked_data_s16
    
system = 'PAL' if args.pal else 'NTSC'
foutput = False if not args.frame else True
    
<<<<<<< HEAD
ldd = LDdecode(filename, outname, loader, frameoutput=foutput, system=system)
ldd.roughseek(firstframe * 2)
=======
    for i in range(nextsample, lastsample, 16384):
        l = lastsample - i
        if l > 16384:
            l = 16384
            
        data = lddecode_core.loader(fd, i, l)
        dataout = np.array(data, dtype=np.int16)
        outfile.write(dataout)
        
    exit(0)
    
outfile = open(outname + '.tbc', 'wb')
outfile_audio = open(outname + '.pcm', 'wb')

if not args.field:
    framer = Framer(rf)
    ca = []
    for f in range(0, num_frames):
        if fd.tell() + bytes_per_frame * 1.05 <= infile_size:  # 1.05 gives us a little slack in case the frame is long
            combined, audio, nextsample, fields = framer.readframe(fd, nextsample, f == 0, CAV=args.CAV)

            print('frame ', framer.vbi['framenr'])
>>>>>>> bbdf3328

ldd.rf.mtf_mult = args.MTF
ldd.rf.mtf_offset = args.MTF_offset

for i in range(0, req_frames * 2):
    f = ldd.readfield()

    jsondict = ldd.build_json(f)
    
    fp = open(outname + '.tbc.json.tmp', 'w')
    json.dump(jsondict, fp, indent=4)
    fp.write('\n')
    fp.close()
    
    os.rename(outname + '.tbc.json.tmp', outname + '.tbc.json')<|MERGE_RESOLUTION|>--- conflicted
+++ resolved
@@ -26,12 +26,7 @@
 #parser.add_argument('-c', '--cut', dest='cut', action='store_true', help='cut (to r16) instead of decode')
 parser.add_argument('-m', '--MTF', metavar='mtf', type=float, default=1.0, help='mtf compensation multiplier')
 parser.add_argument('--MTF_offset', metavar='mtf_offset', type=float, default=0.0, help='mtf compensation offset')
-<<<<<<< HEAD
-parser.add_argument('-f', '--frame', dest='frame', action='store_true', help='output frames')
-=======
-parser.add_argument('-f', '--field', dest='field', action='store_true', help='output fields')
-parser.add_argument('-C', '--CAV', dest='CAV', action='store_true', help='use CAV')
->>>>>>> bbdf3328
+parser.add_argument('-f', '--frame', dest='frame', action='store_true', help='output fields')
 
 args = parser.parse_args()
 print(args)
@@ -64,33 +59,8 @@
 system = 'PAL' if args.pal else 'NTSC'
 foutput = False if not args.frame else True
     
-<<<<<<< HEAD
 ldd = LDdecode(filename, outname, loader, frameoutput=foutput, system=system)
 ldd.roughseek(firstframe * 2)
-=======
-    for i in range(nextsample, lastsample, 16384):
-        l = lastsample - i
-        if l > 16384:
-            l = 16384
-            
-        data = lddecode_core.loader(fd, i, l)
-        dataout = np.array(data, dtype=np.int16)
-        outfile.write(dataout)
-        
-    exit(0)
-    
-outfile = open(outname + '.tbc', 'wb')
-outfile_audio = open(outname + '.pcm', 'wb')
-
-if not args.field:
-    framer = Framer(rf)
-    ca = []
-    for f in range(0, num_frames):
-        if fd.tell() + bytes_per_frame * 1.05 <= infile_size:  # 1.05 gives us a little slack in case the frame is long
-            combined, audio, nextsample, fields = framer.readframe(fd, nextsample, f == 0, CAV=args.CAV)
-
-            print('frame ', framer.vbi['framenr'])
->>>>>>> bbdf3328
 
 ldd.rf.mtf_mult = args.MTF
 ldd.rf.mtf_offset = args.MTF_offset
